[build-system]
requires = ["setuptools>=61.0"]
build-backend = "setuptools.build_meta"

[project]
name = "noetherpy"
<<<<<<< HEAD
version = "0.0.1.dev1"
=======
version = "0.0.1"
>>>>>>> c7373fee
authors = [
  { name="Chase Cain", email="charlescain0607@gmail.com" },
]
description = "A library for computational abstract algebra"
readme = "README.md"
license = {text = "MIT"}
requires-python = ">=3.11"
classifiers = [
    "Programming Language :: Python :: 3",
    "License :: OSI Approved :: MIT License",
    "Operating System :: OS Independent",
]


[tool.pytest.ini_options]
pythonpath = [
  "./src"
]


[tool.pylint]
disable = [
    "invalid-name",
    "missing-function-docstring",
    "too-many-instance-attributes",
]
good-names=[ 
    "i", "j", "k",
    "a", "b", "c",
    "w", "x", "y", "z",
    "G", "X",
    "g", "h",
    "r", "s",
    "GF",
    "N", "n", "m",
    "p", "q",
    "GL", "SL", "O", "SO", "PSO", "PO", "PGL", "PSL",
    "Aut", "Inn", "Out",
]
min-similarity-lines = 100
max-line-length = 120<|MERGE_RESOLUTION|>--- conflicted
+++ resolved
@@ -4,11 +4,7 @@
 
 [project]
 name = "noetherpy"
-<<<<<<< HEAD
 version = "0.0.1.dev1"
-=======
-version = "0.0.1"
->>>>>>> c7373fee
 authors = [
   { name="Chase Cain", email="charlescain0607@gmail.com" },
 ]
